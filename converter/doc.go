<<<<<<< HEAD
package converter

// Package converter provides bidirectional conversion between OpenAPI 3.0/3.1 and API Blueprint specifications.
=======
// Package converter provides bidirectional conversion between OpenAPI 3.0/3.1, AsyncAPI 2.x/3.x, and API Blueprint specifications.
>>>>>>> b92fdc45
//
// # Overview
//
// This package enables high-performance, zero-allocation conversion between three popular API specification formats:
//   - OpenAPI 3.0/3.1 (JSON format)
//   - AsyncAPI 2.x/3.x (JSON format)
//   - API Blueprint (Markdown-based format)
//
// The converter supports multiple directions:
//   - OpenAPI ↔ API Blueprint
//   - AsyncAPI ↔ API Blueprint
//   - OpenAPI 3.0 ↔ OpenAPI 3.1
//
// It makes it easy to work with any of these formats based on your needs.
//
// # Key Features
//
//   - Bidirectional conversion (OpenAPI ↔ API Blueprint)
//   - Bidirectional conversion (AsyncAPI ↔ API Blueprint)
//   - OpenAPI version support (3.0 and 3.1) with automatic conversion
//   - AsyncAPI version support (2.0-2.6 and 3.0)
//   - Zero-allocation buffer operations using sync.Pool
//   - Streaming API for large files
//   - Support for paths, operations, parameters, request bodies, and responses
//   - MSON Data Structures support (Attributes, Groups, Named Types)
//   - Automatic content type handling (application/json)
//   - Handles OpenAPI 3.1 features: type arrays, webhooks, JSON Schema 2020-12
//
// # Quick Start
//
// Convert OpenAPI to API Blueprint:
//
//	openapiJSON := `{"openapi": "3.0.0", "info": {"title": "My API", "version": "1.0.0"}, "paths": {}}`
//	apiBlueprint, err := converter.FromJSONString(openapiJSON)
//	if err != nil {
//	    log.Fatal(err)
//	}
//	fmt.Println(apiBlueprint)
//
// Convert API Blueprint to OpenAPI:
//
//	apibContent := `FORMAT: 1A
//	# My API
//	## Group Users
//	## /users [/users]
//	### List Users [GET]
//	+ Response 200 (application/json)`
//
//	openapiJSON, err := converter.ToOpenAPIString(apibContent)
//	if err != nil {
//	    log.Fatal(err)
//	}
//	fmt.Println(openapiJSON)
//
// Convert AsyncAPI to API Blueprint:
//
//	asyncapiJSON := `{"asyncapi": "2.6.0", "info": {"title": "My Event API", "version": "1.0.0"}, "channels": {}}`
//	// Auto-detects version (2.x or 3.x)
//	spec, err := converter.ParseAsyncAPI([]byte(asyncapiJSON))
//	blueprint := converter.AsyncAPIToAPIBlueprint(spec)
//	fmt.Println(blueprint)
//
// # Version Conversion
//
// Convert API Blueprint to OpenAPI 3.1:
//
//	opts := &converter.ConversionOptions{
//	    OutputVersion: converter.Version31,
//	}
//	spec, err := converter.ParseAPIBlueprintWithOptions(apibData, opts)
//	// spec.OpenAPI is "3.1.0"
//
// Convert between OpenAPI versions:
//
//	spec30, _ := converter.Parse([]byte(`{"openapi": "3.0.0", ...}`))
//	spec31, err := converter.ConvertToVersion(spec30, converter.Version31, nil)
//	// Nullable fields become type arrays: ["string", "null"]
//
//	spec31to30, err := converter.ConvertToVersion(spec31, converter.Version30, nil)
//	// Type arrays become nullable: true
//
// # Conversion Workflows
//
// There are four main workflows for using this package:
//
// 1. Direct Conversion (simplest):
//
//	result, err := converter.FromJSONString(openapiJSON)
//	result, err := converter.ToOpenAPIString(apibContent)
//
// 2. Parse, Modify, Format (for programmatic manipulation):
//
//	spec, err := converter.Parse(data)
//	spec.Info.Title = "Modified API"
//	result, err := converter.Format(spec)
//
// 3. Streaming (for large files):
//
//	// OpenAPI → API Blueprint
//	input, err := os.Open("examples/openapi/petstore/petstore.json")
//	if err != nil {
//	    log.Fatal(err)
//	}
//	defer input.Close()
//
//	output, err := os.Create("petstore.apib")
//	if err != nil {
//	    log.Fatal(err)
//	}
//	defer output.Close()
//
//	err = converter.Convert(input, output)
//	if err != nil {
//	    log.Fatal(err)
//	}
//
//	// API Blueprint → OpenAPI
//	input2, err := os.Open("examples/apib/mson-example/mson-example.apib")
//	if err != nil {
//	    log.Fatal(err)
//	}
//	defer input2.Close()
//
//	output2, err := os.Create("mson-example.json")
//	if err != nil {
//	    log.Fatal(err)
//	}
//	defer output2.Close()
//
//	err = converter.ConvertToOpenAPI(input2, output2)
//	if err != nil {
//	    log.Fatal(err)
//	}
//
// 4. Version Conversion:
//
//	spec31, err := converter.ConvertToVersion(spec30, converter.Version31, nil)
//	spec30, err := converter.ConvertToVersion(spec31, converter.Version30, nil)
//
// # Performance
//
// The package is optimized for performance with zero allocations for buffer operations:
//
//   - Uses sync.Pool for buffer reuse
//   - Streaming API avoids loading entire files into memory
//   - Zero external dependencies (uses standard library only)
//
// Benchmark results:
//
//	BenchmarkWriteAPIBlueprint-16     34.5M      73.19 ns/op      0 B/op    0 allocs/op
//	BenchmarkBufferPool-16            1B+         1.75 ns/op      0 B/op    0 allocs/op
//
// # Function Categories
//
// Version Conversion:
//
//   - ConvertToVersion: Convert between OpenAPI 3.0 and 3.1
//   - DetectVersion: Detect OpenAPI version from spec string
//   - GetSchemaType: Get primary type from schema (handles both 3.0 and 3.1)
//   - IsNullable: Check if schema allows null values
//
// OpenAPI → API Blueprint Conversion:
//
//   - FromJSON, FromJSONString: Convert JSON bytes/string to API Blueprint
//   - ToBytes: Convert JSON bytes to API Blueprint bytes
//   - ConvertString: Alias for FromJSONString
//   - Convert: Streaming I/O conversion
//
// API Blueprint → OpenAPI Conversion:
//
//   - ToOpenAPI: Convert API Blueprint bytes to OpenAPI JSON bytes (3.0 default)
//   - ToOpenAPIWithOptions: Convert with version options
//   - ToOpenAPIString: Convert API Blueprint string to OpenAPI JSON string
//   - ConvertToOpenAPI: Streaming I/O conversion
//
// AsyncAPI Conversion:
//
//   - ParseAsyncAPI: Parse AsyncAPI 2.x JSON
//   - ParseAsyncAPIV3: Parse AsyncAPI 3.x JSON
//   - AsyncAPIToAPIBlueprint: Convert AsyncAPI 2.x to API Blueprint
//   - AsyncAPIV3ToAPIBlueprint: Convert AsyncAPI 3.x to API Blueprint
//   - APIBlueprintToAsyncAPI: Convert API Blueprint to AsyncAPI 2.x
//   - APIBlueprintToAsyncAPIV3: Convert API Blueprint to AsyncAPI 3.x
//   - ConvertAPIBlueprintToAsyncAPI: Streaming conversion to AsyncAPI 2.x
//   - ConvertAPIBlueprintToAsyncAPIV3: Streaming conversion to AsyncAPI 3.x
//
// Parsing:
//
//   - Parse, ParseReader: Parse OpenAPI JSON (3.0 or 3.1)
//   - ParseWithConversion: Parse and convert to target version
//   - ParseAPIBlueprint: Parse API Blueprint to OpenAPI 3.0
//   - ParseAPIBlueprintWithOptions: Parse with version options
//   - ParseAPIBlueprintReader: Parse API Blueprint from reader
//
// Formatting:
//
//   - Format, FormatTo: Format OpenAPI spec to API Blueprint
//   - MustFormat, MustFromJSON: Panic on error (useful for testing)
//
// # OpenAPI Structure
//
// The OpenAPI type represents a minimal but complete OpenAPI 3.0/3.1 specification:
//
//	type OpenAPI struct {
//	    OpenAPI            string                 // Version (e.g., "3.0.0", "3.1.0")
//	    Info               Info                   // API metadata
//	    Servers            []Server               // Server URLs
//	    Paths              map[string]PathItem    // API endpoints
//	    Webhooks           map[string]PathItem    // Webhooks (3.1+)
//	    Components         *Components            // Reusable schemas
//	    JSONSchemaDialect  string                 // JSON Schema dialect (3.1+)
//	}
//
// Each PathItem contains HTTP operations (GET, POST, PUT, DELETE, PATCH), and each
// Operation includes parameters, request bodies, and responses.
//
// The Schema type supports both OpenAPI 3.0 and 3.1:
//   - In 3.0: Type is a string, Nullable is a boolean
//   - In 3.1: Type can be string or []string, nullable types use type arrays
//
// # Error Handling
//
// Functions return descriptive errors for:
//
//   - Invalid JSON in Parse functions
//   - Malformed API Blueprint in ParseAPIBlueprint functions
//   - Nil spec pointers in Format functions
//   - I/O errors in streaming functions
//
// Use the Must* variants (MustFormat, MustFromJSON) when you're certain the input
// is valid and want to panic on errors (typically in tests).
//
// # Thread Safety
//
// All exported functions are safe for concurrent use. The internal buffer pool
// (sync.Pool) is thread-safe and optimized for concurrent access.<|MERGE_RESOLUTION|>--- conflicted
+++ resolved
@@ -1,10 +1,6 @@
-<<<<<<< HEAD
 package converter
 
-// Package converter provides bidirectional conversion between OpenAPI 3.0/3.1 and API Blueprint specifications.
-=======
 // Package converter provides bidirectional conversion between OpenAPI 3.0/3.1, AsyncAPI 2.x/3.x, and API Blueprint specifications.
->>>>>>> b92fdc45
 //
 // # Overview
 //
